--- conflicted
+++ resolved
@@ -16,13 +16,6 @@
 
 def ec2_argument_keys_spec():
     return dict(
-<<<<<<< HEAD
-        region=dict(aliases=['aws_region', 'ec2_region'], choices=AWS_REGIONS),
-        ec2_url=dict(),
-        ec2_secret_key=dict(aliases=['aws_secret_key', 'secret_key'], no_log=True),
-        ec2_access_key=dict(aliases=['aws_access_key', 'access_key']),
-        validate_certs=dict(default=True, type='bool'),
-=======
         aws_secret_key=dict(aliases=['ec2_secret_key', 'secret_key'], no_log=True),
         aws_access_key=dict(aliases=['ec2_access_key', 'access_key']),
     )
@@ -33,9 +26,9 @@
     spec.update(
         dict(
             region=dict(aliases=['aws_region', 'ec2_region'], choices=AWS_REGIONS),
+            validate_certs=dict(default=True, type='bool'),
             ec2_url=dict(),
         )
->>>>>>> baf508a3
     )
     return spec
 
